--- conflicted
+++ resolved
@@ -92,13 +92,8 @@
   private val subject = AmazonAutoScalingGroupHandler(
     clock = clock,
     registry = NoopRegistry(),
-<<<<<<< HEAD
-    notifiers = listOf(mock()),
     rules = listOf(ZeroInstanceDisabledServerGroupRule(clock)),
-=======
     notifier = mock(),
-    rules = listOf(ZeroInstanceDisabledServerGroupRule()),
->>>>>>> cc6fcfc6
     resourceTrackingRepository = resourceRepository,
     resourceStateRepository = resourceStateRepository,
     taskTrackingRepository = taskTrackingRepository,
