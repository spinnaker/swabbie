--- conflicted
+++ resolved
@@ -10,7 +10,6 @@
   build:
     runs-on: ubuntu-latest
     steps:
-<<<<<<< HEAD
       - uses: actions/checkout@v4
         with:
           fetch-depth: 0
@@ -83,13 +82,3 @@
           platforms: local
           tags: |
             "${{ steps.build_variables.outputs.REPO }}:${{ steps.build_variables.outputs.VERSION }}"
-=======
-    - uses: actions/checkout@v4
-    - uses: actions/setup-java@v4
-      with:
-        java-version: 11
-        distribution: 'zulu'
-        cache: 'gradle'
-    - name: Build
-      run: ./gradlew build
->>>>>>> 2a810a16
