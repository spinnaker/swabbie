--- conflicted
+++ resolved
@@ -32,11 +32,7 @@
 
 object ZeroInstanceInDiscoveryDisabledServerGroupRuleTest {
 
-<<<<<<< HEAD
   private val clock = Clock.systemUTC()
-=======
-  private val clock = Clock.systemDefaultZone()
->>>>>>> 16ea051b
 
   @Test
   fun `should not apply to non disabled server groups`() {
@@ -46,11 +42,8 @@
         mapOf("instanceId" to "i-01234")
       ),
       loadBalancerNames = listOf(),
-<<<<<<< HEAD
       createdTime = clock.millis()
-=======
-      createdTime = System.currentTimeMillis()
->>>>>>> 16ea051b
+
     ).apply {
       set(IS_DISABLED, false)
     }
@@ -66,11 +59,7 @@
   fun `should apply when server group is disabled with all instances out of discovery`() {
     val discoveryClient = mock<DiscoveryClient>()
     val instanceInfo = mock<InstanceInfo>()
-<<<<<<< HEAD
     val instanceLastUpdatedTimestamp = Instant.now(clock).minus(35, ChronoUnit.DAYS).toEpochMilli()
-=======
-    val instanceLastUpdatedTimestamp = Instant.now().minus(35, ChronoUnit.DAYS).toEpochMilli()
->>>>>>> 16ea051b
 
     whenever(discoveryClient.getInstancesById(any())) doReturn
       listOf(instanceInfo)
@@ -92,11 +81,8 @@
         suspendedProcess
       ),
       loadBalancerNames = listOf(),
-<<<<<<< HEAD
       createdTime = clock.millis()
-=======
-      createdTime = System.currentTimeMillis()
->>>>>>> 16ea051b
+
     ).apply {
       set(IS_DISABLED, true)
     }
@@ -132,11 +118,9 @@
         mapOf("instanceId" to "i-01234", "InstanceId" to "i-01235")
       ),
       loadBalancerNames = listOf(),
-<<<<<<< HEAD
+
       createdTime = clock.millis()
-=======
-      createdTime = System.currentTimeMillis()
->>>>>>> 16ea051b
+
     ).apply {
       set(IS_DISABLED, true)
     }
@@ -152,11 +136,9 @@
   fun `should not apply when instance lastupdated time is less than threshold `() {
     val discoveryClient = mock<DiscoveryClient>()
     val instanceInfo = mock<InstanceInfo>()
-<<<<<<< HEAD
+
     val instanceLastUpdatedTimestamp = Instant.now(clock).toEpochMilli()
-=======
-    val instanceLastUpdatedTimestamp = Instant.now().toEpochMilli()
->>>>>>> 16ea051b
+
     whenever(discoveryClient.getInstancesById(any())) doReturn
       listOf(instanceInfo)
 
@@ -171,11 +153,8 @@
         mapOf("instanceId" to "i-01234")
       ),
       loadBalancerNames = listOf(),
-<<<<<<< HEAD
       createdTime = clock.millis()
-=======
-      createdTime = System.currentTimeMillis()
->>>>>>> 16ea051b
+
     ).apply {
       set(IS_DISABLED, true)
     }
