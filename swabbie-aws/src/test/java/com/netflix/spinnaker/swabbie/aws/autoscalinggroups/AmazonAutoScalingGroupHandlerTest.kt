/*
 * Copyright 2018 Netflix, Inc.
 *
 * Licensed under the Apache License, Version 2.0 (the "License")
 * you may not use this file except in compliance with the License.
 * You may obtain a copy of the License at
 *
 *   http://www.apache.org/licenses/LICENSE-2.0
 *
 * Unless required by applicable law or agreed to in writing, software
 * distributed under the License is distributed on an "AS IS" BASIS,
 * WITHOUT WARRANTIES OR CONDITIONS OF ANY KIND, either express or implied.
 * See the License for the specific language governing permissions and
 * limitations under the License.
 */

package com.netflix.spinnaker.swabbie.aws.autoscalinggroups

import com.amazonaws.services.autoscaling.model.SuspendedProcess
import com.natpryce.hamkrest.equalTo
import com.natpryce.hamkrest.should.shouldMatch
import com.netflix.spectator.api.NoopRegistry
import com.netflix.spinnaker.config.Attribute
import com.netflix.spinnaker.config.CloudProviderConfiguration
import com.netflix.spinnaker.config.Exclusion
import com.netflix.spinnaker.config.ExclusionType
import com.netflix.spinnaker.config.ResourceTypeConfiguration
import com.netflix.spinnaker.config.SwabbieProperties
import com.netflix.spinnaker.kork.core.RetrySupport
import com.netflix.spinnaker.kork.dynamicconfig.DynamicConfigService
import com.netflix.spinnaker.swabbie.AccountProvider
import com.netflix.spinnaker.swabbie.InMemoryCache
import com.netflix.spinnaker.swabbie.ResourceOwnerResolver
import com.netflix.spinnaker.swabbie.WorkConfigurator
import com.netflix.spinnaker.swabbie.aws.AWS
import com.netflix.spinnaker.swabbie.aws.Parameters
import com.netflix.spinnaker.swabbie.events.MarkResourceEvent
import com.netflix.spinnaker.swabbie.exclusions.AccountExclusionPolicy
import com.netflix.spinnaker.swabbie.exclusions.AllowListExclusionPolicy
import com.netflix.spinnaker.swabbie.exclusions.LiteralExclusionPolicy
import com.netflix.spinnaker.swabbie.model.Application
import com.netflix.spinnaker.swabbie.model.MarkedResource
import com.netflix.spinnaker.swabbie.model.NotificationInfo
import com.netflix.spinnaker.swabbie.model.Region
import com.netflix.spinnaker.swabbie.model.SpinnakerAccount
import com.netflix.spinnaker.swabbie.model.Summary
import com.netflix.spinnaker.swabbie.model.WorkConfiguration
import com.netflix.spinnaker.swabbie.orca.OrcaExecutionStatus
import com.netflix.spinnaker.swabbie.orca.OrcaService
import com.netflix.spinnaker.swabbie.orca.TaskDetailResponse
import com.netflix.spinnaker.swabbie.orca.TaskResponse
import com.netflix.spinnaker.swabbie.repository.ResourceStateRepository
import com.netflix.spinnaker.swabbie.repository.ResourceTrackingRepository
import com.netflix.spinnaker.swabbie.repository.ResourceUseTrackingRepository
import com.netflix.spinnaker.swabbie.repository.TaskTrackingRepository
import com.nhaarman.mockito_kotlin.any
import com.nhaarman.mockito_kotlin.check
import com.nhaarman.mockito_kotlin.doReturn
import com.nhaarman.mockito_kotlin.eq
import com.nhaarman.mockito_kotlin.mock
import com.nhaarman.mockito_kotlin.reset
import com.nhaarman.mockito_kotlin.times
import com.nhaarman.mockito_kotlin.validateMockitoUsage
import com.nhaarman.mockito_kotlin.verify
import com.nhaarman.mockito_kotlin.whenever
import org.junit.jupiter.api.AfterEach
import org.junit.jupiter.api.Assertions
import org.junit.jupiter.api.BeforeEach
import org.junit.jupiter.api.Test
import org.springframework.context.ApplicationEventPublisher
import java.time.Clock
import java.time.Duration
import java.time.Instant
<<<<<<< HEAD
import java.time.ZoneOffset
=======
>>>>>>> 16ea051b
import java.time.temporal.ChronoUnit
import java.util.Optional

object AmazonAutoScalingGroupHandlerTest {
  private val front50ApplicationCache = mock<InMemoryCache<Application>>()
  private val accountProvider = mock<AccountProvider>()
  private val aws = mock<AWS>()
  private val resourceRepository = mock<ResourceTrackingRepository>()
  private val resourceStateRepository = mock<ResourceStateRepository>()
  private val taskTrackingRepository = mock<TaskTrackingRepository>()
  private val resourceOwnerResolver = mock<ResourceOwnerResolver<AmazonAutoScalingGroup>>()
<<<<<<< HEAD
  private val clock = Clock.fixed(Instant.now(), ZoneOffset.UTC)
=======
  private val clock = Clock.systemUTC()
>>>>>>> 16ea051b
  private val applicationEventPublisher = mock<ApplicationEventPublisher>()
  private val orcaService = mock<OrcaService>()
  private val resourceUseTrackingRepository = mock<ResourceUseTrackingRepository>()
  private val dynamicConfigService = mock<DynamicConfigService>()

  private val subject = AmazonAutoScalingGroupHandler(
    clock = clock,
    registry = NoopRegistry(),
    notifiers = listOf(mock()),
    rules = listOf(ZeroInstanceDisabledServerGroupRule(clock)),
    resourceTrackingRepository = resourceRepository,
    resourceStateRepository = resourceStateRepository,
    taskTrackingRepository = taskTrackingRepository,
    exclusionPolicies = listOf(
      LiteralExclusionPolicy(),
      AllowListExclusionPolicy(front50ApplicationCache, accountProvider)
    ),
    resourceOwnerResolver = resourceOwnerResolver,
    applicationEventPublisher = applicationEventPublisher,

    retrySupport = RetrySupport(),
    aws = aws,
    orcaService = orcaService,
    resourceUseTrackingRepository = resourceUseTrackingRepository,
    swabbieProperties = SwabbieProperties().also { it.schedule.enabled = false },
    dynamicConfigService = dynamicConfigService
  )

  @BeforeEach
  fun setup() {
    whenever(resourceOwnerResolver.resolve(any())) doReturn "lucious-mayweather@netflix.com"
    whenever(front50ApplicationCache.get()) doReturn
      setOf(
        Application(name = "testapp", email = "name@netflix.com"),
        Application(name = "important", email = "test@netflix.com"),
        Application(name = "random", email = "random@netflix.com")
      )

    whenever(accountProvider.getAccounts()) doReturn
      setOf(
        SpinnakerAccount(
          name = "test",
          accountId = "1234",
          type = "aws",
          edda = "http://edda",
          regions = listOf(Region(name = "us-east-1")),
          eddaEnabled = false,
          environment = "test"
        ),
        SpinnakerAccount(
          name = "prod",
          accountId = "4321",
          type = "aws",
          edda = "http://edda",
          regions = listOf(Region(name = "us-east-1")),
          eddaEnabled = false,
          environment = "test"
        )
      )
  }

  @AfterEach
  fun cleanup() {
    validateMockitoUsage()
    reset(aws, accountProvider, applicationEventPublisher, resourceOwnerResolver)
  }

  @Test
  fun `should handle work for server groups`() {
    Assertions.assertTrue(subject.handles(getWorkConfiguration()))
  }

  @Test
  fun `should find server groups cleanup candidates`() {
    val params = Parameters(account = "1234", region = "us-east-1", environment = "test")
    whenever(aws.getServerGroups(params)) doReturn listOf(
      AmazonAutoScalingGroup(
        autoScalingGroupName = "testapp-v001",
        instances = listOf(
          mapOf("instanceId" to "i-01234")
        ),
        loadBalancerNames = listOf(),
        createdTime = clock.millis()
      ),
      AmazonAutoScalingGroup(
        autoScalingGroupName = "app-v001",
        instances = listOf(
          mapOf("instanceId" to "i-00000")
        ),
        loadBalancerNames = listOf(),
        createdTime = clock.millis()
      )
    )

    subject.getCandidates(getWorkConfiguration()).let { serverGroups ->
      serverGroups!!.size shouldMatch equalTo(2)
    }
  }

  @Test
  fun `should find cleanup candidates, apply exclusion policies on them and mark them`() {
<<<<<<< HEAD
    val twoDaysAgo = Instant.now(clock).minus(2, ChronoUnit.DAYS).toEpochMilli()
=======
    val twoDaysAgo = Instant.now().minus(2, ChronoUnit.DAYS).toEpochMilli()
>>>>>>> 16ea051b

    val params = Parameters(account = "1234", region = "us-east-1", environment = "test")
    val suspendedProcess = SuspendedProcess()
    suspendedProcess.withProcessName("AddToLoadBalancer")
    suspendedProcess.withSuspensionReason("User suspended at 2019-09-03T17:29:07Z")
    whenever(aws.getServerGroups(params)) doReturn listOf(
      AmazonAutoScalingGroup(
        autoScalingGroupName = "testapp-v001",
        instances = listOf(
          mapOf("instanceId" to "i-01234")
        ),
        suspendedProcesses = listOf(
          suspendedProcess
        ),
        loadBalancerNames = listOf(),
        createdTime = twoDaysAgo
      ).apply {
        set("suspendedProcesses", listOf(
          mapOf("processName" to "AddToLoadBalancer"),
          mapOf("suspensionReason" to "User suspended at 2019-09-03T17:29:07Z")
        ))
      },
      AmazonAutoScalingGroup(
        autoScalingGroupName = "app-v001",
        instances = listOf(),
        loadBalancerNames = listOf(),
        suspendedProcesses = listOf(
          suspendedProcess
        ),
        createdTime = twoDaysAgo
      ).apply {
        set("suspendedProcesses", listOf(
          mapOf("processName" to "AddToLoadBalancer"),
          mapOf("suspensionReason" to "User suspended at 2019-08-03T17:29:07Z")
        ))
      }
    )

    val workConfiguration = getWorkConfiguration(
      maxAgeDays = 1,
      exclusionList = mutableListOf(
        Exclusion()
          .withType(ExclusionType.Allowlist.toString())
          .withAttributes(
            setOf(
              Attribute()
                .withKey("autoScalingGroupName")
                .withValue(
                  listOf("app-v001")
                )
            )
          )
      )
    )
    whenever(dynamicConfigService.getConfig(any(), any(), eq(workConfiguration.maxItemsProcessedPerCycle))) doReturn
      workConfiguration.maxItemsProcessedPerCycle

    subject.getCandidates(getWorkConfiguration()).let { serverGroups ->
      serverGroups!!.size shouldMatch equalTo(2)
    }

    subject.mark(workConfiguration)

    // testapp-v001 is excluded by exclusion policies, specifically because testapp-v001 is not in allow list
    verify(applicationEventPublisher, times(1)).publishEvent(
      check<MarkResourceEvent> { event ->
        Assertions.assertTrue(event.markedResource.resourceId == "app-v001")
        Assertions.assertEquals(event.markedResource.projectedDeletionStamp.inDays(), 1)
      }
    )

    verify(resourceRepository, times(1)).upsert(any<MarkedResource>(), any<Long>())
  }

  @Test
  fun `should delete server groups`() {
    val fifteenDaysAgo = clock.instant().minusSeconds(15 * 24 * 60 * 60).toEpochMilli()
    val workConfiguration = getWorkConfiguration(maxAgeDays = 1)
    val suspendedProcess = SuspendedProcess()
    suspendedProcess.withProcessName("AddToLoadBalancer")
    suspendedProcess.withSuspensionReason("User suspended at 2019-08-03T17:29:07Z")
    val serverGroup = AmazonAutoScalingGroup(
      autoScalingGroupName = "app-v001",
      instances = listOf(),
      loadBalancerNames = listOf(),
      suspendedProcesses = listOf(
        suspendedProcess
      ),
<<<<<<< HEAD
      createdTime = Instant.now(clock).minus(3, ChronoUnit.DAYS).toEpochMilli()
=======
      createdTime = Instant.now().minus(3, ChronoUnit.DAYS).toEpochMilli()
>>>>>>> 16ea051b
    ).apply {
      set("suspendedProcesses", listOf(
        mapOf("processName" to "AddToLoadBalancer")
      ))
    }

    whenever(resourceRepository.getMarkedResourcesToDelete()) doReturn
      listOf(
        MarkedResource(
          resource = serverGroup,
          summaries = listOf(Summary("disabled server group", "testRule 1")),
          namespace = workConfiguration.namespace,
          resourceOwner = "test@netflix.com",
          projectedDeletionStamp = fifteenDaysAgo,
          notificationInfo = NotificationInfo(
            recipient = "test@netflix.com",
            notificationType = "Email",
            notificationStamp = clock.millis()
          )
        )
      )

    whenever(aws.getServerGroups(any())) doReturn listOf(serverGroup)
    whenever(orcaService.orchestrate(any())) doReturn TaskResponse(ref = "/tasks/1234")
    whenever(orcaService.getTask("1234")) doReturn
      TaskDetailResponse(
        id = "id",
        application = "app",
        buildTime = "1",
        startTime = "1",
        endTime = "2",
        status = OrcaExecutionStatus.SUCCEEDED,
        name = "delete blah"
      )
    whenever(dynamicConfigService.getConfig(any(), any(), eq(workConfiguration.maxItemsProcessedPerCycle))) doReturn
      workConfiguration.maxItemsProcessedPerCycle
    subject.delete(workConfiguration)

    verify(orcaService, times(1)).orchestrate(any())

    verify(taskTrackingRepository, times(1)).add(any(), any())
  }

  private fun Long.inDays(): Int =
    Duration.between(Instant.ofEpochMilli(clock.millis()), Instant.ofEpochMilli(this)).toDays().toInt()

  internal fun getWorkConfiguration(
    isEnabled: Boolean = true,
    dryRunMode: Boolean = false,
    accountIds: List<String> = listOf("test"),
    regions: List<String> = listOf("us-east-1"),
    exclusionList: MutableList<Exclusion> = mutableListOf(),
    maxAgeDays: Int = 1
  ): WorkConfiguration {
    val swabbieProperties = SwabbieProperties().apply {
      dryRun = dryRunMode
      providers = listOf(
        CloudProviderConfiguration().apply {
          name = "aws"
          exclusions = mutableSetOf()
          accounts = accountIds
          locations = regions
          maxItemsProcessedPerCycle = 10
          resourceTypes = listOf(
            ResourceTypeConfiguration().apply {
              name = "serverGroup"
              enabled = isEnabled
              dryRun = dryRunMode
              exclusions = exclusionList.toMutableSet()
              retention = 2
              maxAge = maxAgeDays
            }
          )
        }
      )
    }

    return WorkConfigurator(
      swabbieProperties = swabbieProperties,
      accountProvider = accountProvider,
      exclusionPolicies = listOf(AccountExclusionPolicy()),
      exclusionsSuppliers = Optional.empty()
    ).generateWorkConfigurations()[0]
  }
}<|MERGE_RESOLUTION|>--- conflicted
+++ resolved
@@ -71,10 +71,6 @@
 import java.time.Clock
 import java.time.Duration
 import java.time.Instant
-<<<<<<< HEAD
-import java.time.ZoneOffset
-=======
->>>>>>> 16ea051b
 import java.time.temporal.ChronoUnit
 import java.util.Optional
 
@@ -86,11 +82,7 @@
   private val resourceStateRepository = mock<ResourceStateRepository>()
   private val taskTrackingRepository = mock<TaskTrackingRepository>()
   private val resourceOwnerResolver = mock<ResourceOwnerResolver<AmazonAutoScalingGroup>>()
-<<<<<<< HEAD
-  private val clock = Clock.fixed(Instant.now(), ZoneOffset.UTC)
-=======
   private val clock = Clock.systemUTC()
->>>>>>> 16ea051b
   private val applicationEventPublisher = mock<ApplicationEventPublisher>()
   private val orcaService = mock<OrcaService>()
   private val resourceUseTrackingRepository = mock<ResourceUseTrackingRepository>()
@@ -192,11 +184,7 @@
 
   @Test
   fun `should find cleanup candidates, apply exclusion policies on them and mark them`() {
-<<<<<<< HEAD
     val twoDaysAgo = Instant.now(clock).minus(2, ChronoUnit.DAYS).toEpochMilli()
-=======
-    val twoDaysAgo = Instant.now().minus(2, ChronoUnit.DAYS).toEpochMilli()
->>>>>>> 16ea051b
 
     val params = Parameters(account = "1234", region = "us-east-1", environment = "test")
     val suspendedProcess = SuspendedProcess()
@@ -285,11 +273,8 @@
       suspendedProcesses = listOf(
         suspendedProcess
       ),
-<<<<<<< HEAD
       createdTime = Instant.now(clock).minus(3, ChronoUnit.DAYS).toEpochMilli()
-=======
-      createdTime = Instant.now().minus(3, ChronoUnit.DAYS).toEpochMilli()
->>>>>>> 16ea051b
+
     ).apply {
       set("suspendedProcesses", listOf(
         mapOf("processName" to "AddToLoadBalancer")
